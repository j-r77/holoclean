import logging
import time
import os
import pandas as pd
from string import Template

from dataset import AuxTables
from dataset.table import Table, Source

errors_template = Template('SELECT count(*) '\
                            'FROM $init_table as t1, $grdt_table as t2 '\
                            'WHERE t1._tid_ = t2._tid_ '\
                              'AND t2._attribute_ = \'$attr\' '\
<<<<<<< HEAD
                              'AND t1."$attr" != t2._value_')
=======
                              'AND t1.\"$attr\" != t2._value_')
>>>>>>> 136ed065

"""
The 'errors' aliased subquery returns the (_tid_, _attribute_, _value_)
from the ground truth table for all cells that have an error in the original
raw data.

The 'repairs' aliased table contains the cells and values we've inferred.

We then count the number of cells that we repaired to the correct ground
truth value.
"""
correct_repairs_template = Template('SELECT COUNT(*) FROM'\
                            '(SELECT t2._tid_, t2._attribute_, t2._value_ '\
                             'FROM $init_table as t1, $grdt_table as t2 '\
                             'WHERE t1._tid_ = t2._tid_ '\
                               'AND t2._attribute_ = \'$attr\' '\
<<<<<<< HEAD
                               'AND t1."$attr" != t2._value_ ) as errors, $inf_dom as repairs '\
=======
                               'AND t1.\"$attr\" != t2._value_ ) as errors, $inf_dom as repairs '\
>>>>>>> 136ed065
                              'WHERE errors._tid_ = repairs._tid_ '\
                                'AND errors._attribute_ = repairs.attribute '\
                                'AND errors._value_ = repairs.rv_value')


class EvalEngine:
    def __init__(self, env, dataset):
        self.env = env
        self.ds = dataset

    def load_data(self, name, fpath, tid_col, attr_col, val_col, na_values=None):
        tic = time.clock()
        try:
            raw_data = pd.read_csv(fpath, na_values=na_values, encoding='utf-8')
            raw_data.fillna('_nan_',inplace=True)
            raw_data.rename({tid_col: '_tid_',
                attr_col: '_attribute_',
                val_col: '_value_'}, axis='columns', inplace=True)
            raw_data = raw_data[['_tid_', '_attribute_', '_value_']]
            # Normalize string to whitespaces.
            raw_data['_value_'] = raw_data['_value_'].str.strip().str.lower()
            self.clean_data = Table(name, Source.DF, df=raw_data)
            self.clean_data.store_to_db(self.ds.engine.engine)
            self.clean_data.create_db_index(self.ds.engine, ['_tid_'])
            self.clean_data.create_db_index(self.ds.engine, ['_attribute_'])
            status = 'DONE Loading {fname}'.format(fname=os.path.basename(fpath))
        except Exception:
            logging.error('load_data for table %s', name)
            raise
        toc = time.clock()
        load_time = toc - tic
        return status, load_time

    def evaluate_repairs(self):
        self.compute_total_repairs()
        self.compute_total_repairs_grdt()
        self.compute_total_errors()
        self.compute_detected_errors()
        self.compute_correct_repairs()
        prec = self.compute_precision()
        rec = self.compute_recall()
        rep_recall = self.compute_repairing_recall()
        f1 = self.compute_f1()
        rep_f1 = self.compute_repairing_f1()
        return prec, rec, rep_recall, f1, rep_f1

    def eval_report(self):
        tic = time.clock()
<<<<<<< HEAD
        try:
            prec, rec, rep_recall, f1, rep_f1 = self.evaluate_repairs()
            report = "Precision = %.2f, Recall = %.2f, Repairing Recall = %.2f, F1 = %.2f, Repairing F1 = %.2f, Detected Errors = %d, Total Errors = %d, Correct Repairs = %d, Total Repairs = %d, Total Repairs (Grdth present) = %d" % (
                      prec, rec, rep_recall, f1, rep_f1, self.detected_errors, self.total_errors, self.correct_repairs, self.total_repairs, self.total_repairs_grdt)
            report_list = [prec, rec, rep_recall, f1, rep_f1, self.detected_errors, self.total_errors,
                           self.correct_repairs, self.total_repairs, self.total_repairs_grdt]
        except Exception as e:
            logging.error("ERROR generating evaluation report %s" % e)
            raise
=======
        prec, rec, rep_recall, f1, rep_f1 = self.evaluate_repairs()
        report = "Precision = %.2f, Recall = %.2f, Repairing Recall = %.2f, F1 = %.2f, Repairing F1 = %.2f, Detected Errors = %d, Total Errors = %d, Correct Repairs = %d, Total Repairs = %d, Total Repairs (Grdth present) = %d" % (
                  prec, rec, rep_recall, f1, rep_f1, self.detected_errors, self.total_errors, self.correct_repairs, self.total_repairs, self.total_repairs_grdt)
        report_list = [prec, rec, rep_recall, f1, rep_f1, self.detected_errors, self.total_errors,
                       self.correct_repairs, self.total_repairs, self.total_repairs_grdt]
#         try:
#             prec, rec, rep_recall, f1, rep_f1 = self.evaluate_repairs()
#             report = "Precision = %.2f, Recall = %.2f, Repairing Recall = %.2f, F1 = %.2f, Repairing F1 = %.2f, Detected Errors = %d, Total Errors = %d, Correct Repairs = %d, Total Repairs = %d, Total Repairs (Grdth present) = %d" % (
#                       prec, rec, rep_recall, f1, rep_f1, self.detected_errors, self.total_errors, self.correct_repairs, self.total_repairs, self.total_repairs_grdt)
#             report_list = [prec, rec, rep_recall, f1, rep_f1, self.detected_errors, self.total_errors,
#                            self.correct_repairs, self.total_repairs, self.total_repairs_grdt]
#         except Exception as e:
#             report = "ERROR generating evaluation report: %s"%str(e)
#             report_list = [0, 0, 0, 0, 0, 0, 0, 0, 0, 0]
>>>>>>> 136ed065
        toc = time.clock()
        report_time = toc - tic
        return report, report_time, report_list

    def compute_total_repairs(self):
        query = "SELECT count(*) FROM " \
                "(SELECT _vid_ " \
                 "FROM %s as t1, %s as t2 " \
                 "WHERE t1._tid_ = t2._tid_ " \
                   "AND t1.attribute = t2.attribute " \
                   "AND t1.init_value != t2.rv_value) AS t"\
                %(AuxTables.cell_domain.name, AuxTables.inf_values_dom.name)
        res = self.ds.engine.execute_query(query)
        self.total_repairs = float(res[0][0])

    def compute_total_repairs_grdt(self):
        query = "SELECT count(*) FROM " \
                "(SELECT _vid_ " \
                 "FROM %s as t1, %s as t2, %s as t3 " \
                 "WHERE t1._tid_ = t2._tid_ " \
                   "AND t1.attribute = t2.attribute " \
                   "AND t1.init_value != t2.rv_value " \
                   "AND t1._tid_ = t3._tid_ " \
                   "AND t1.attribute = t3._attribute_) AS t"\
                %(AuxTables.cell_domain.name, AuxTables.inf_values_dom.name, self.clean_data.name)
        res = self.ds.engine.execute_query(query)
        self.total_repairs_grdt = float(res[0][0])

    def compute_total_errors(self):
        queries = []
        total_errors = 0.0
        for attr in self.ds.get_attributes():
            query = errors_template.substitute(init_table=self.ds.raw_data.name, grdt_table=self.clean_data.name,
                        attr=attr)
            queries.append(query)
        results = self.ds.engine.execute_queries(queries)
        for res in results:
            total_errors += float(res[0][0])
        self.total_errors = total_errors

    def compute_total_errors_grdt(self):
        queries = []
        total_errors = 0.0
        for attr in self.ds.get_attributes():
            query = errors_template.substitute(init_table=self.ds.raw_data.name, grdt_table=self.clean_data.name,
                        attr=attr)
            queries.append(query)
        results = self.ds.engine.execute_queries(queries)
        for res in results:
            total_errors += float(res[0][0])
        self.total_errors = total_errors

    def compute_detected_errors(self):
        query = "SELECT count(*) FROM " \
                "(SELECT _vid_ " \
                "FROM %s as t1, %s as t2, %s as t3 " \
                "WHERE t1._tid_ = t2._tid_ AND t1._cid_ = t3._cid_ " \
                "AND t1.attribute = t2._attribute_ " \
                "AND t1.init_value != t2._value_) AS t" \
                % (AuxTables.cell_domain.name, self.clean_data.name, AuxTables.dk_cells.name)
        res = self.ds.engine.execute_query(query)
        self.detected_errors = float(res[0][0])

    def compute_correct_repairs(self):
        queries = []
        correct_repairs = 0.0
        for attr in self.ds.get_attributes():
            query = correct_repairs_template.substitute(init_table=self.ds.raw_data.name, grdt_table=self.clean_data.name,
                                                        attr=attr, inf_dom=AuxTables.inf_values_dom.name)
            queries.append(query)
        results = self.ds.engine.execute_queries(queries)
        for res in results:
            correct_repairs += float(res[0][0])
        self.correct_repairs = correct_repairs

    def compute_recall(self):
        if self.total_errors == 0:
            return 0
        return self.correct_repairs / self.total_errors

    def compute_repairing_recall(self):
        if self.detected_errors == 0:
            return 0
        return self.correct_repairs / self.detected_errors

    def compute_precision(self):
<<<<<<< HEAD
        if self.total_repairs_grdt == 0:
            return 0
        return self.correct_repairs / self.total_repairs_grdt
=======
        try:
            return self.correct_repairs / self.total_repairs_grdt
        except Exception as e:
            print("ERROR computing precision: %s" % str(e))
            return -1
>>>>>>> 136ed065

    def compute_f1(self):
        prec = self.compute_precision()
        rec = self.compute_recall()
        f1 = 2*(prec*rec)/(prec+rec)
        return f1

    def compute_repairing_f1(self):
        prec = self.compute_precision()
        rec = self.compute_repairing_recall()
        f1 = 2*(prec*rec)/(prec+rec)
        return f1<|MERGE_RESOLUTION|>--- conflicted
+++ resolved
@@ -11,11 +11,7 @@
                             'FROM $init_table as t1, $grdt_table as t2 '\
                             'WHERE t1._tid_ = t2._tid_ '\
                               'AND t2._attribute_ = \'$attr\' '\
-<<<<<<< HEAD
-                              'AND t1."$attr" != t2._value_')
-=======
                               'AND t1.\"$attr\" != t2._value_')
->>>>>>> 136ed065
 
 """
 The 'errors' aliased subquery returns the (_tid_, _attribute_, _value_)
@@ -32,11 +28,7 @@
                              'FROM $init_table as t1, $grdt_table as t2 '\
                              'WHERE t1._tid_ = t2._tid_ '\
                                'AND t2._attribute_ = \'$attr\' '\
-<<<<<<< HEAD
-                               'AND t1."$attr" != t2._value_ ) as errors, $inf_dom as repairs '\
-=======
                                'AND t1.\"$attr\" != t2._value_ ) as errors, $inf_dom as repairs '\
->>>>>>> 136ed065
                               'WHERE errors._tid_ = repairs._tid_ '\
                                 'AND errors._attribute_ = repairs.attribute '\
                                 'AND errors._value_ = repairs.rv_value')
@@ -85,7 +77,6 @@
 
     def eval_report(self):
         tic = time.clock()
-<<<<<<< HEAD
         try:
             prec, rec, rep_recall, f1, rep_f1 = self.evaluate_repairs()
             report = "Precision = %.2f, Recall = %.2f, Repairing Recall = %.2f, F1 = %.2f, Repairing F1 = %.2f, Detected Errors = %d, Total Errors = %d, Correct Repairs = %d, Total Repairs = %d, Total Repairs (Grdth present) = %d" % (
@@ -95,22 +86,7 @@
         except Exception as e:
             logging.error("ERROR generating evaluation report %s" % e)
             raise
-=======
-        prec, rec, rep_recall, f1, rep_f1 = self.evaluate_repairs()
-        report = "Precision = %.2f, Recall = %.2f, Repairing Recall = %.2f, F1 = %.2f, Repairing F1 = %.2f, Detected Errors = %d, Total Errors = %d, Correct Repairs = %d, Total Repairs = %d, Total Repairs (Grdth present) = %d" % (
-                  prec, rec, rep_recall, f1, rep_f1, self.detected_errors, self.total_errors, self.correct_repairs, self.total_repairs, self.total_repairs_grdt)
-        report_list = [prec, rec, rep_recall, f1, rep_f1, self.detected_errors, self.total_errors,
-                       self.correct_repairs, self.total_repairs, self.total_repairs_grdt]
-#         try:
-#             prec, rec, rep_recall, f1, rep_f1 = self.evaluate_repairs()
-#             report = "Precision = %.2f, Recall = %.2f, Repairing Recall = %.2f, F1 = %.2f, Repairing F1 = %.2f, Detected Errors = %d, Total Errors = %d, Correct Repairs = %d, Total Repairs = %d, Total Repairs (Grdth present) = %d" % (
-#                       prec, rec, rep_recall, f1, rep_f1, self.detected_errors, self.total_errors, self.correct_repairs, self.total_repairs, self.total_repairs_grdt)
-#             report_list = [prec, rec, rep_recall, f1, rep_f1, self.detected_errors, self.total_errors,
-#                            self.correct_repairs, self.total_repairs, self.total_repairs_grdt]
-#         except Exception as e:
-#             report = "ERROR generating evaluation report: %s"%str(e)
-#             report_list = [0, 0, 0, 0, 0, 0, 0, 0, 0, 0]
->>>>>>> 136ed065
+
         toc = time.clock()
         report_time = toc - tic
         return report, report_time, report_list
@@ -197,17 +173,9 @@
         return self.correct_repairs / self.detected_errors
 
     def compute_precision(self):
-<<<<<<< HEAD
         if self.total_repairs_grdt == 0:
             return 0
         return self.correct_repairs / self.total_repairs_grdt
-=======
-        try:
-            return self.correct_repairs / self.total_repairs_grdt
-        except Exception as e:
-            print("ERROR computing precision: %s" % str(e))
-            return -1
->>>>>>> 136ed065
 
     def compute_f1(self):
         prec = self.compute_precision()
